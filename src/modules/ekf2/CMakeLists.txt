############################################################################
#
#   Copyright (c) 2015-2023 PX4 Development Team. All rights reserved.
#
# Redistribution and use in source and binary forms, with or without
# modification, are permitted provided that the following conditions
# are met:
#
# 1. Redistributions of source code must retain the above copyright
#    notice, this list of conditions and the following disclaimer.
# 2. Redistributions in binary form must reproduce the above copyright
#    notice, this list of conditions and the following disclaimer in
#    the documentation and/or other materials provided with the
#    distribution.
# 3. Neither the name PX4 nor the names of its contributors may be
#    used to endorse or promote products derived from this software
#    without specific prior written permission.
#
# THIS SOFTWARE IS PROVIDED BY THE COPYRIGHT HOLDERS AND CONTRIBUTORS
# "AS IS" AND ANY EXPRESS OR IMPLIED WARRANTIES, INCLUDING, BUT NOT
# LIMITED TO, THE IMPLIED WARRANTIES OF MERCHANTABILITY AND FITNESS
# FOR A PARTICULAR PURPOSE ARE DISCLAIMED. IN NO EVENT SHALL THE
# COPYRIGHT OWNER OR CONTRIBUTORS BE LIABLE FOR ANY DIRECT, INDIRECT,
# INCIDENTAL, SPECIAL, EXEMPLARY, OR CONSEQUENTIAL DAMAGES (INCLUDING,
# BUT NOT LIMITED TO, PROCUREMENT OF SUBSTITUTE GOODS OR SERVICES; LOSS
# OF USE, DATA, OR PROFITS; OR BUSINESS INTERRUPTION) HOWEVER CAUSED
# AND ON ANY THEORY OF LIABILITY, WHETHER IN CONTRACT, STRICT
# LIABILITY, OR TORT (INCLUDING NEGLIGENCE OR OTHERWISE) ARISING IN
# ANY WAY OUT OF THE USE OF THIS SOFTWARE, EVEN IF ADVISED OF THE
# POSSIBILITY OF SUCH DAMAGE.
#
#############################################################################

add_subdirectory(Utility)

# Symforce code generation TODO:fixme
# execute_process(
#     COMMAND ${PYTHON_EXECUTABLE} -m symforce.symbolic
#     RESULT_VARIABLE PYTHON_SYMFORCE_EXIT_CODE
#     OUTPUT_QUIET
# )
# if(${PYTHON_SYMFORCE_EXIT_CODE} EQUAL 0)

# 	set(EKF_DERIVATION_DIR ${CMAKE_CURRENT_SOURCE_DIR}/EKF/python/ekf_derivation)

# 	set(EKF_GENERATED_SRC_FILES
# 		${EKF_DERIVATION_DIR}/generated/compute_airspeed_h_and_k.h
# 		${EKF_DERIVATION_DIR}/generated/compute_airspeed_innov_and_innov_var.h
# 		${EKF_DERIVATION_DIR}/generated/compute_sideslip_h_and_k.h
# 		${EKF_DERIVATION_DIR}/generated/compute_sideslip_innov_and_innov_var.h
# 		${EKF_DERIVATION_DIR}/generated/covariance_prediction.h
# 	)

# 	add_custom_command(
# 		OUTPUT ${EKF_GENERATED_SRC_FILES}
# 		COMMAND ${PYTHON_EXECUTABLE} derivation.py
# 		DEPENDS
# 			${EKF_DERIVATION_DIR}/derivation.py
# 			${EKF_DERIVATION_DIR}/derivation_utils.py

# 		WORKING_DIRECTORY ${EKF_DERIVATION_DIR}
# 		COMMENT "Symforce code generation"
# 		USES_TERMINAL
# 	)

# 	add_custom_target(ekf2_symforce_generate DEPENDS ${EKF_GENERATED_SRC_FILES})
# endif()

set(EKF_SRCS)
list(APPEND EKF_SRCS
	EKF/baro_height_control.cpp
	EKF/bias_estimator.cpp
	EKF/control.cpp
	EKF/covariance.cpp
	EKF/ekf.cpp
	EKF/ekf_helper.cpp
	EKF/EKFGSF_yaw.cpp
	EKF/estimator_interface.cpp
	EKF/fake_height_control.cpp
	EKF/fake_pos_control.cpp
	EKF/gnss_height_control.cpp
	EKF/gps_checks.cpp
	EKF/gps_control.cpp
	EKF/gravity_fusion.cpp
	EKF/height_control.cpp
	EKF/imu_down_sampler.cpp
	EKF/mag_control.cpp
	EKF/mag_fusion.cpp
	EKF/output_predictor.cpp
	EKF/vel_pos_fusion.cpp
	EKF/zero_innovation_heading_update.cpp
	EKF/zero_gyro_update.cpp
	EKF/zero_velocity_update.cpp
)

if(CONFIG_EKF2_AIRSPEED)
	list(APPEND EKF_SRCS EKF/airspeed_fusion.cpp)
endif()

if(CONFIG_EKF2_AUXVEL)
	list(APPEND EKF_SRCS EKF/auxvel_fusion.cpp)
endif()

if(CONFIG_EKF2_DRAG_FUSION)
	list(APPEND EKF_SRCS EKF/drag_fusion.cpp)
endif()

if(CONFIG_EKF2_EXTERNAL_VISION)
	list(APPEND EKF_SRCS
		EKF/ev_control.cpp
		EKF/ev_height_control.cpp
		EKF/ev_pos_control.cpp
		EKF/ev_vel_control.cpp
		EKF/ev_yaw_control.cpp
	)
endif()

if(CONFIG_EKF2_GNSS_YAW)
	list(APPEND EKF_SRCS EKF/gps_yaw_fusion.cpp)
endif()

if(CONFIG_EKF2_OPTICAL_FLOW)
	list(APPEND EKF_SRCS
		EKF/optical_flow_control.cpp
		EKF/optflow_fusion.cpp
	)
endif()

if(CONFIG_EKF2_RANGE_FINDER)
	list(APPEND EKF_SRCS
		EKF/range_finder_consistency_check.cpp
		EKF/range_height_control.cpp
		EKF/sensor_range_finder.cpp
		EKF/terrain_estimator.cpp
	)
endif()

if(CONFIG_EKF2_SIDESLIP)
	list(APPEND EKF_SRCS EKF/sideslip_fusion.cpp)
endif()

px4_add_module(
	MODULE modules__ekf2
	MAIN ekf2
	COMPILE_FLAGS
		${MAX_CUSTOM_OPT_LEVEL}
		-fno-associative-math
		#-DDEBUG_BUILD
		#-O0
	INCLUDES
		EKF
	PRIORITY
		"SCHED_PRIORITY_MAX - 18" # max priority below high priority WQ threads
	STACK_MAX
		3600
	SRCS
<<<<<<< HEAD
		EKF/airspeed_fusion.cpp
		EKF/auxvel_fusion.cpp
		EKF/baro_height_control.cpp
		EKF/bias_estimator.cpp
		EKF/control.cpp
		EKF/covariance.cpp
		EKF/drag_fusion.cpp
		EKF/ekf.cpp
		EKF/ekf_helper.cpp
		EKF/EKFGSF_yaw.cpp
		EKF/estimator_interface.cpp
		EKF/ev_control.cpp
		EKF/ev_height_control.cpp
		EKF/ev_pos_control.cpp
		EKF/ev_vel_control.cpp
		EKF/ev_yaw_control.cpp
		EKF/fake_height_control.cpp
		EKF/fake_pos_control.cpp
		EKF/gnss_height_control.cpp
		EKF/gps_checks.cpp
		EKF/gps_control.cpp
		EKF/gps_yaw_fusion.cpp
		EKF/gravity_fusion.cpp
		EKF/height_control.cpp
		EKF/imu_down_sampler.cpp
		EKF/mag_3d_control.cpp
		EKF/mag_control.cpp
		EKF/mag_fusion.cpp
		EKF/mag_heading_control.cpp
		EKF/optical_flow_control.cpp
		EKF/optflow_fusion.cpp
		EKF/output_predictor.cpp
		EKF/range_finder_consistency_check.cpp
		EKF/range_height_control.cpp
		EKF/sensor_range_finder.cpp
		EKF/sideslip_fusion.cpp
		EKF/terrain_estimator.cpp
		EKF/vel_pos_fusion.cpp
		EKF/zero_innovation_heading_update.cpp
		EKF/zero_velocity_update.cpp
=======
		${EKF_SRCS}
>>>>>>> 1ef9ee76

		EKF2.cpp
		EKF2.hpp
		EKF2Selector.cpp
		EKF2Selector.hpp

	DEPENDS
		geo
		hysteresis
		perf
		EKF2Utility
		px4_work_queue
		world_magnetic_model
	UNITY_BUILD
	)

if(BUILD_TESTING)
	add_subdirectory(EKF)
	add_subdirectory(test)
endif()<|MERGE_RESOLUTION|>--- conflicted
+++ resolved
@@ -84,8 +84,10 @@
 	EKF/gravity_fusion.cpp
 	EKF/height_control.cpp
 	EKF/imu_down_sampler.cpp
+	EKF/mag_3d_control.cpp
 	EKF/mag_control.cpp
 	EKF/mag_fusion.cpp
+	EKF/mag_heading_control.cpp
 	EKF/output_predictor.cpp
 	EKF/vel_pos_fusion.cpp
 	EKF/zero_innovation_heading_update.cpp
@@ -154,50 +156,7 @@
 	STACK_MAX
 		3600
 	SRCS
-<<<<<<< HEAD
-		EKF/airspeed_fusion.cpp
-		EKF/auxvel_fusion.cpp
-		EKF/baro_height_control.cpp
-		EKF/bias_estimator.cpp
-		EKF/control.cpp
-		EKF/covariance.cpp
-		EKF/drag_fusion.cpp
-		EKF/ekf.cpp
-		EKF/ekf_helper.cpp
-		EKF/EKFGSF_yaw.cpp
-		EKF/estimator_interface.cpp
-		EKF/ev_control.cpp
-		EKF/ev_height_control.cpp
-		EKF/ev_pos_control.cpp
-		EKF/ev_vel_control.cpp
-		EKF/ev_yaw_control.cpp
-		EKF/fake_height_control.cpp
-		EKF/fake_pos_control.cpp
-		EKF/gnss_height_control.cpp
-		EKF/gps_checks.cpp
-		EKF/gps_control.cpp
-		EKF/gps_yaw_fusion.cpp
-		EKF/gravity_fusion.cpp
-		EKF/height_control.cpp
-		EKF/imu_down_sampler.cpp
-		EKF/mag_3d_control.cpp
-		EKF/mag_control.cpp
-		EKF/mag_fusion.cpp
-		EKF/mag_heading_control.cpp
-		EKF/optical_flow_control.cpp
-		EKF/optflow_fusion.cpp
-		EKF/output_predictor.cpp
-		EKF/range_finder_consistency_check.cpp
-		EKF/range_height_control.cpp
-		EKF/sensor_range_finder.cpp
-		EKF/sideslip_fusion.cpp
-		EKF/terrain_estimator.cpp
-		EKF/vel_pos_fusion.cpp
-		EKF/zero_innovation_heading_update.cpp
-		EKF/zero_velocity_update.cpp
-=======
 		${EKF_SRCS}
->>>>>>> 1ef9ee76
 
 		EKF2.cpp
 		EKF2.hpp

/****************************************************************************
 *
 *   Copyright (c) 2019 ECL Development Team. All rights reserved.
 *
 * Redistribution and use in source and binary forms, with or without
 * modification, are permitted provided that the following conditions
 * are met:
 *
 * 1. Redistributions of source code must retain the above copyright
 *    notice, this list of conditions and the following disclaimer.
 * 2. Redistributions in binary form must reproduce the above copyright
 *    notice, this list of conditions and the following disclaimer in
 *    the documentation and/or other materials provided with the
 *    distribution.
 * 3. Neither the name PX4 nor the names of its contributors may be
 *    used to endorse or promote products derived from this software
 *    without specific prior written permission.
 *
 * THIS SOFTWARE IS PROVIDED BY THE COPYRIGHT HOLDERS AND CONTRIBUTORS
 * "AS IS" AND ANY EXPRESS OR IMPLIED WARRANTIES, INCLUDING, BUT NOT
 * LIMITED TO, THE IMPLIED WARRANTIES OF MERCHANTABILITY AND FITNESS
 * FOR A PARTICULAR PURPOSE ARE DISCLAIMED. IN NO EVENT SHALL THE
 * COPYRIGHT OWNER OR CONTRIBUTORS BE LIABLE FOR ANY DIRECT, INDIRECT,
 * INCIDENTAL, SPECIAL, EXEMPLARY, OR CONSEQUENTIAL DAMAGES (INCLUDING,
 * BUT NOT LIMITED TO, PROCUREMENT OF SUBSTITUTE GOODS OR SERVICES; LOSS
 * OF USE, DATA, OR PROFITS; OR BUSINESS INTERRUPTION) HOWEVER CAUSED
 * AND ON ANY THEORY OF LIABILITY, WHETHER IN CONTRACT, STRICT
 * LIABILITY, OR TORT (INCLUDING NEGLIGENCE OR OTHERWISE) ARISING IN
 * ANY WAY OUT OF THE USE OF THIS SOFTWARE, EVEN IF ADVISED OF THE
 * POSSIBILITY OF SUCH DAMAGE.
 *
 ****************************************************************************/

#include <gtest/gtest.h>
#include <math.h>
#include <memory>
#include "EKF/ekf.h"
#include "sensor_simulator/sensor_simulator.h"
#include "sensor_simulator/ekf_wrapper.h"

class EkfInitializationTest : public ::testing::Test
{
public:
	EkfInitializationTest(): ::testing::Test(),
		_ekf{std::make_shared<Ekf>()},
		_sensor_simulator(_ekf),
		_ekf_wrapper(_ekf) {};

	std::shared_ptr<Ekf> _ekf;
	SensorSimulator _sensor_simulator;
	EkfWrapper _ekf_wrapper;

	const float _init_tilt_period = 0.3f; // seconds

	// GTests is calling this
	void SetUp() override
	{
		_ekf->init(0);
	}

	// Use this method to clean up any memory, network etc. after each test
	void TearDown() override
	{
	}

	void initializedOrienationIsMatchingGroundTruth(Quatf true_quaternion)
	{
		const Quatf quat_est = _ekf->getQuaternion();
		const float precision = 0.0002f; // TODO: this is only required for the pitch90 test to pass
		EXPECT_TRUE(matrix::isEqual(quat_est, true_quaternion, precision))
				<< "quat est = " << quat_est(0) << ", " << quat_est(1) << ", "
				<< quat_est(2) << ", " << quat_est(3)
				<< "\nquat true = " << true_quaternion(0) << ", " << true_quaternion(1) << ", "
				<< true_quaternion(2) << ", " << true_quaternion(3);
	}

	void validStateAfterOrientationInitialization()
	{
		quaternionVarianceBigEnoughAfterOrientationInitialization();
		velocityAndPositionCloseToZero();
		velocityAndPositionVarianceBigEnoughAfterOrientationInitialization();
	}

	void quaternionVarianceBigEnoughAfterOrientationInitialization()
	{
<<<<<<< HEAD
		const matrix::Vector<float, 4> quat_variance = _ekf_wrapper.getQuaternionVariance();
		const float quat_variance_limit = 0.00001f;
		EXPECT_TRUE(quat_variance(1) > quat_variance_limit) << "quat_variance(1): " << quat_variance(1);
		EXPECT_TRUE(quat_variance(2) > quat_variance_limit) << "quat_variance(2): " << quat_variance(2);
		EXPECT_TRUE(quat_variance(3) > quat_variance_limit) << "quat_variance(3): " << quat_variance(3);
=======
		const matrix::Vector4f quat_variance = _ekf_wrapper.getQuaternionVariance();
		const float quat_variance_limit = 0.0001f;
		EXPECT_TRUE(quat_variance(1) > quat_variance_limit) << "quat_variance(1)" << quat_variance(1);
		EXPECT_TRUE(quat_variance(2) > quat_variance_limit) << "quat_variance(2)" << quat_variance(2);
		EXPECT_TRUE(quat_variance(3) > quat_variance_limit) << "quat_variance(3)" << quat_variance(3);
>>>>>>> 1ef9ee76
	}

	void velocityAndPositionCloseToZero()
	{
		const Vector3f pos = _ekf->getPosition();
		const Vector3f vel = _ekf->getVelocity();

		EXPECT_TRUE(matrix::isEqual(pos, Vector3f{}, 0.002f))
				<< "pos = " << pos(0) << ", " << pos(1) << ", " << pos(2);
		EXPECT_TRUE(matrix::isEqual(vel, Vector3f{}, 0.003f))
				<< "vel = " << vel(0) << ", " << vel(1) << ", " << vel(2);
	}

	void velocityAndPositionVarianceBigEnoughAfterOrientationInitialization()
	{
		const Vector3f pos_var = _ekf->getPositionVariance();
		const Vector3f vel_var = _ekf->getVelocityVariance();

		const float pos_variance_limit = 0.01f; // Fake fusion obs var when at rest
		EXPECT_TRUE(pos_var(0) > pos_variance_limit) << "pos_var(0): " << pos_var(0);
		EXPECT_TRUE(pos_var(1) > pos_variance_limit) << "pos_var(1): " << pos_var(1);
		EXPECT_TRUE(pos_var(2) > pos_variance_limit) << "pos_var(2): " << pos_var(2);

		const float vel_variance_limit = 0.0001f; // zero velocity update obs var when at rest
		EXPECT_TRUE(vel_var(0) > vel_variance_limit) << "vel_var(0): " << vel_var(0);
		EXPECT_TRUE(vel_var(1) > vel_variance_limit) << "vel_var(1): " << vel_var(1);
		EXPECT_TRUE(vel_var(2) > vel_variance_limit) << "vel_var(2): " << vel_var(2);
	}

	void learningCorrectAccelBias()
	{
		const Dcmf R_to_earth = Dcmf(_ekf->getQuaternion());
		const Vector3f dvel_bias_var = _ekf_wrapper.getDeltaVelBiasVariance();
		const Vector3f accel_bias = _ekf->getAccelBias();

		for (int i = 0; i < 3; i++) {
			if (fabsf(R_to_earth(2, i)) > 0.8f) {
				// Highly observable, the variance decreases
				EXPECT_LT(dvel_bias_var(i), 4.0e-6f) << "axis " << i;
			}

			EXPECT_LT(accel_bias(i), 4.0e-6f) << "axis " << i;
		}
	}
};

TEST_F(EkfInitializationTest, initializeWithZeroTilt)
{
	const float pitch = math::radians(0.0f);
	const float roll = math::radians(0.0f);
	const Eulerf euler_angles_sim(roll, pitch, 0.0f);
	const Quatf quat_sim(euler_angles_sim);

	_sensor_simulator.simulateOrientation(quat_sim);
	_sensor_simulator.runSeconds(7.f);

	EXPECT_TRUE(_ekf->control_status_flags().tilt_align);

	initializedOrienationIsMatchingGroundTruth(quat_sim);
	validStateAfterOrientationInitialization();

	_sensor_simulator.runSeconds(1.f);
	learningCorrectAccelBias();
}

TEST_F(EkfInitializationTest, gyroBias)
{
	// GIVEN: a healthy filter
	_sensor_simulator.runSeconds(20);

	// WHEN: there is a yaw gyro bias after initial convergence of the filter
	_sensor_simulator._imu.setGyroData(Vector3f(0.f, 0.f, 0.1f));

	// THEN: the vertical accel bias should not be affected
	Vector3f accel_bias;

	for (int ii = 0; ii < 100; ii++) {
		_sensor_simulator.runSeconds(0.5);
		accel_bias = _ekf->getAccelBias();

		if (fabsf(accel_bias(2)) > 0.3f) {

			// Print state covariance and correlation matrices for debugging
			const matrix::SquareMatrix<float, 24> P = _ekf->covariances();

			printf("State covariance:\n");

			for (int i = 0; i <= 15; i++) {
				for (int j = 0; j <= 15; j++) {
					printf("%.3fe-9  ", ((double)P(i, j)) * 1e9);
				}

				printf("\n");
			}

			printf("State correlation:\n");
			printf("\t0\t1\t2\t3\t4\t5\t6\t7\t8\t9\t10\t11\t12\t13\t14\t15\n");

			for (uint8_t i = 0; i <= 15; i++) {
				printf("%d|  ", i);

				for (uint8_t j = 0; j <= 15; j++) {
					float corr = sqrtf(fabsf(P(i, i) * P(j, j)));

					if (corr > 0.0f) {
						corr = fabsf(P(i, j)) / corr;
					}

					printf("%.3f\t", (double)corr);
				}

				printf("\n");
			}

			printf("Accel bias = (%f, %f, %f)\n", (double)accel_bias(0), (double)accel_bias(1), (double)accel_bias(2));

			Vector3f gyro_bias = _ekf->getGyroBias();
			printf("Gyro bias = (%f, %f, %f)\n", (double)gyro_bias(0), (double)gyro_bias(1), (double)gyro_bias(2));

			EXPECT_TRUE(false);
			break;
		}
	}
}

TEST_F(EkfInitializationTest, initializeHeadingWithZeroTilt)
{
	const float pitch = math::radians(0.0f);
	const float roll = math::radians(0.0f);
	const float yaw = math::radians(90.0f);
	const Eulerf euler_angles_sim(roll, pitch, yaw);
	const Quatf quat_sim(euler_angles_sim);

	_sensor_simulator.simulateOrientation(quat_sim);
	_sensor_simulator.runSeconds(7.f);

	EXPECT_TRUE(_ekf->control_status_flags().tilt_align);

	initializedOrienationIsMatchingGroundTruth(quat_sim);
	validStateAfterOrientationInitialization();

	_sensor_simulator.runSeconds(1.f);
	learningCorrectAccelBias();
}

TEST_F(EkfInitializationTest, initializeWithTilt)
{
	const float pitch = math::radians(30.0f);
	const float roll = math::radians(60.0f);
	const Eulerf euler_angles_sim(roll, pitch, 0.0f);
	const Quatf quat_sim(euler_angles_sim);

	_sensor_simulator.simulateOrientation(quat_sim);
	_sensor_simulator.runSeconds(7.f);

	EXPECT_TRUE(_ekf->control_status_flags().tilt_align);

	initializedOrienationIsMatchingGroundTruth(quat_sim);
	validStateAfterOrientationInitialization();

	_sensor_simulator.runSeconds(1.f);
	learningCorrectAccelBias();
}

TEST_F(EkfInitializationTest, initializeWithPitch90)
{
	const float pitch = math::radians(90.0f);
	const float roll = math::radians(0.0f);
	const Eulerf euler_angles_sim(roll, pitch, 0.0f);
	const Quatf quat_sim(euler_angles_sim);

	_sensor_simulator.simulateOrientation(quat_sim);
	_sensor_simulator.runSeconds(8.f);

	EXPECT_TRUE(_ekf->control_status_flags().tilt_align);

	initializedOrienationIsMatchingGroundTruth(quat_sim);
	// TODO: Quaternion Variance is smaller and vel x is larger
	// in this case than in the other cases
	validStateAfterOrientationInitialization();

	_sensor_simulator.runSeconds(1.f);
	learningCorrectAccelBias();
}

TEST_F(EkfInitializationTest, initializeWithRoll90)
{
	const float pitch = math::radians(0.0f);
	const float roll = math::radians(90.0f);
	const Eulerf euler_angles_sim(roll, pitch, 0.0f);
	const Quatf quat_sim(euler_angles_sim);

	_sensor_simulator.simulateOrientation(quat_sim);
	_sensor_simulator.runSeconds(7.f);

	EXPECT_TRUE(_ekf->control_status_flags().tilt_align);

	initializedOrienationIsMatchingGroundTruth(quat_sim);
	validStateAfterOrientationInitialization();

	_sensor_simulator.runSeconds(1.f);
	learningCorrectAccelBias();
}<|MERGE_RESOLUTION|>--- conflicted
+++ resolved
@@ -83,19 +83,11 @@
 
 	void quaternionVarianceBigEnoughAfterOrientationInitialization()
 	{
-<<<<<<< HEAD
-		const matrix::Vector<float, 4> quat_variance = _ekf_wrapper.getQuaternionVariance();
+		const matrix::Vector4f quat_variance = _ekf_wrapper.getQuaternionVariance();
 		const float quat_variance_limit = 0.00001f;
 		EXPECT_TRUE(quat_variance(1) > quat_variance_limit) << "quat_variance(1): " << quat_variance(1);
 		EXPECT_TRUE(quat_variance(2) > quat_variance_limit) << "quat_variance(2): " << quat_variance(2);
 		EXPECT_TRUE(quat_variance(3) > quat_variance_limit) << "quat_variance(3): " << quat_variance(3);
-=======
-		const matrix::Vector4f quat_variance = _ekf_wrapper.getQuaternionVariance();
-		const float quat_variance_limit = 0.0001f;
-		EXPECT_TRUE(quat_variance(1) > quat_variance_limit) << "quat_variance(1)" << quat_variance(1);
-		EXPECT_TRUE(quat_variance(2) > quat_variance_limit) << "quat_variance(2)" << quat_variance(2);
-		EXPECT_TRUE(quat_variance(3) > quat_variance_limit) << "quat_variance(3)" << quat_variance(3);
->>>>>>> 1ef9ee76
 	}
 
 	void velocityAndPositionCloseToZero()

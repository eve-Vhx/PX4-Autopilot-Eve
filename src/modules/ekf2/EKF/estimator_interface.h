/****************************************************************************
 *
 *   Copyright (c) 2015-2020 Estimation and Control Library (ECL). All rights reserved.
 *
 * Redistribution and use in source and binary forms, with or without
 * modification, are permitted provided that the following conditions
 * are met:
 *
 * 1. Redistributions of source code must retain the above copyright
 *    notice, this list of conditions and the following disclaimer.
 * 2. Redistributions in binary form must reproduce the above copyright
 *    notice, this list of conditions and the following disclaimer in
 *    the documentation and/or other materials provided with the
 *    distribution.
 * 3. Neither the name ECL nor the names of its contributors may be
 *    used to endorse or promote products derived from this software
 *    without specific prior written permission.
 *
 * THIS SOFTWARE IS PROVIDED BY THE COPYRIGHT HOLDERS AND CONTRIBUTORS
 * "AS IS" AND ANY EXPRESS OR IMPLIED WARRANTIES, INCLUDING, BUT NOT
 * LIMITED TO, THE IMPLIED WARRANTIES OF MERCHANTABILITY AND FITNESS
 * FOR A PARTICULAR PURPOSE ARE DISCLAIMED. IN NO EVENT SHALL THE
 * COPYRIGHT OWNER OR CONTRIBUTORS BE LIABLE FOR ANY DIRECT, INDIRECT,
 * INCIDENTAL, SPECIAL, EXEMPLARY, OR CONSEQUENTIAL DAMAGES (INCLUDING,
 * BUT NOT LIMITED TO, PROCUREMENT OF SUBSTITUTE GOODS OR SERVICES; LOSS
 * OF USE, DATA, OR PROFITS; OR BUSINESS INTERRUPTION) HOWEVER CAUSED
 * AND ON ANY THEORY OF LIABILITY, WHETHER IN CONTRACT, STRICT
 * LIABILITY, OR TORT (INCLUDING NEGLIGENCE OR OTHERWISE) ARISING IN
 * ANY WAY OUT OF THE USE OF THIS SOFTWARE, EVEN IF ADVISED OF THE
 * POSSIBILITY OF SUCH DAMAGE.
 *
 ****************************************************************************/

/**
 * @file estimator_interface.h
 * Definition of base class for attitude estimators
 *
 * @author Roman Bast <bapstroman@gmail.com>
 *
 */

#ifndef EKF_ESTIMATOR_INTERFACE_H
#define EKF_ESTIMATOR_INTERFACE_H

#if defined(MODULE_NAME)
#include <px4_platform_common/log.h>
# define ECL_INFO PX4_DEBUG
# define ECL_WARN PX4_DEBUG
# define ECL_ERR  PX4_DEBUG
# define ECL_DEBUG PX4_DEBUG
#else
# define ECL_INFO(X, ...) printf(X "\n", ##__VA_ARGS__)
# define ECL_WARN(X, ...) fprintf(stderr, X "\n", ##__VA_ARGS__)
# define ECL_ERR(X, ...) fprintf(stderr, X "\n", ##__VA_ARGS__)

# if defined(DEBUG_BUILD)
#  define ECL_DEBUG(X, ...) fprintf(stderr, X "\n", ##__VA_ARGS__)
# else
#  define ECL_DEBUG(X, ...)
#endif

#endif

#include "common.h"
#include "RingBuffer.h"
#include "imu_down_sampler.hpp"
#include "utils.hpp"
#include "output_predictor.h"

#if defined(CONFIG_EKF2_RANGE_FINDER)
# include "range_finder_consistency_check.hpp"
# include "sensor_range_finder.hpp"
#endif // CONFIG_EKF2_RANGE_FINDER

#include <lib/geo/geo.h>
#include <matrix/math.hpp>
#include <mathlib/mathlib.h>
#include <mathlib/math/filter/AlphaFilter.hpp>

using namespace estimator;

class EstimatorInterface
{
public:
	// ask estimator for sensor data collection decision and do any preprocessing if required, returns true if not defined
	virtual bool collect_gps(const gpsMessage &gps) = 0;

	void setIMUData(const imuSample &imu_sample);

	void setMagData(const magSample &mag_sample);

	void setGpsData(const gpsMessage &gps);

	void setBaroData(const baroSample &baro_sample);

#if defined(CONFIG_EKF2_AIRSPEED)
	void setAirspeedData(const airspeedSample &airspeed_sample);
#endif // CONFIG_EKF2_AIRSPEED

#if defined(CONFIG_EKF2_RANGE_FINDER)
	void setRangeData(const rangeSample &range_sample);

	// set sensor limitations reported by the rangefinder
	void set_rangefinder_limits(float min_distance, float max_distance)
	{
		_range_sensor.setLimits(min_distance, max_distance);
	}

	const rangeSample &get_rng_sample_delayed() { return *(_range_sensor.getSampleAddress()); }
#endif // CONFIG_EKF2_RANGE_FINDER

#if defined(CONFIG_EKF2_OPTICAL_FLOW)
	// if optical flow sensor gyro delta angles are not available, set gyro_xyz vector fields to NaN and the EKF will use its internal delta angle data instead
	void setOpticalFlowData(const flowSample &flow);

	// set sensor limitations reported by the optical flow sensor
	void set_optical_flow_limits(float max_flow_rate, float min_distance, float max_distance)
	{
		_flow_max_rate = max_flow_rate;
		_flow_min_distance = min_distance;
		_flow_max_distance = max_distance;
	}
#endif // CONFIG_EKF2_OPTICAL_FLOW

#if defined(CONFIG_EKF2_EXTERNAL_VISION)
	// set external vision position and attitude data
	void setExtVisionData(const extVisionSample &evdata);
#endif // CONFIG_EKF2_EXTERNAL_VISION

#if defined(CONFIG_EKF2_AUXVEL)
	void setAuxVelData(const auxVelSample &auxvel_sample);
#endif // CONFIG_EKF2_AUXVEL

	void setSystemFlagData(const systemFlagUpdate &system_flags);

	// return a address to the parameters struct
	// in order to give access to the application
	parameters *getParamHandle() { return &_params; }

	// set vehicle landed status data
	void set_in_air_status(bool in_air)
	{
		if (!in_air) {
			_time_last_on_ground_us = _time_delayed_us;

		} else {
			_time_last_in_air = _time_delayed_us;
		}

		_control_status.flags.in_air = in_air;
	}

	void set_vehicle_at_rest(bool at_rest) { _control_status.flags.vehicle_at_rest = at_rest; }

	// return true if the attitude is usable
	bool attitude_valid() const { return _control_status.flags.tilt_align; }

	// get vehicle landed status data
	bool get_in_air_status() const { return _control_status.flags.in_air; }

	// get wind estimation status
	bool get_wind_status() const { return _control_status.flags.wind; }

	// set vehicle is fixed wing status
	void set_is_fixed_wing(bool is_fixed_wing) { _control_status.flags.fixed_wing = is_fixed_wing; }

	// set flag if static pressure rise due to ground effect is expected
	// use _params.gnd_effect_deadzone to adjust for expected rise in static pressure
	// flag will clear after GNDEFFECT_TIMEOUT uSec
	void set_gnd_effect()
	{
		_control_status.flags.gnd_effect = true;
		_time_last_gnd_effect_on = _time_delayed_us;
	}

	// set air density used by the multi-rotor specific drag force fusion
	void set_air_density(float air_density) { _air_density = air_density; }

	// the flags considered are opt_flow, gps, ev_vel and ev_pos
	bool isOnlyActiveSourceOfHorizontalAiding(bool aiding_flag) const;

	/*
	 * Check if there are any other active source of horizontal aiding
	 * Warning: does not tell if the selected source is
	 * active, use isOnlyActiveSourceOfHorizontalAiding() for this
	 *
	 * The flags considered are opt_flow, gps, ev_vel and ev_pos
	 *
	 * @param aiding_flag a flag in _control_status.flags
	 * @return true if an other source than aiding_flag is active
	 */
	bool isOtherSourceOfHorizontalAidingThan(bool aiding_flag) const;

	// Return true if at least one source of horizontal aiding is active
	// the flags considered are opt_flow, gps, ev_vel and ev_pos
	bool isHorizontalAidingActive() const;
	bool isVerticalAidingActive() const;

	int getNumberOfActiveHorizontalAidingSources() const;

	bool isOtherSourceOfVerticalPositionAidingThan(bool aiding_flag) const;
	bool isVerticalPositionAidingActive() const;
	bool isOnlyActiveSourceOfVerticalPositionAiding(const bool aiding_flag) const;
	int getNumberOfActiveVerticalPositionAidingSources() const;

	bool isVerticalVelocityAidingActive() const;
	int getNumberOfActiveVerticalVelocityAidingSources() const;

	const matrix::Quatf &getQuaternion() const { return _output_predictor.getQuaternion(); }
	Vector3f getVelocity() const { return _output_predictor.getVelocity(); }
	const Vector3f &getVelocityDerivative() const { return _output_predictor.getVelocityDerivative(); }
	float getVerticalPositionDerivative() const { return _output_predictor.getVerticalPositionDerivative(); }
	Vector3f getPosition() const { return _output_predictor.getPosition(); }
	const Vector3f &getOutputTrackingError() const { return _output_predictor.getOutputTrackingError(); }

	// Get the value of magnetic declination in degrees to be saved for use at the next startup
	// Returns true when the declination can be saved
	// At the next startup, set param.mag_declination_deg to the value saved
	bool get_mag_decl_deg(float *val) const
	{
		if (_NED_origin_initialised && (_params.mag_declination_source & GeoDeclinationMask::SAVE_GEO_DECL)) {
			*val = math::degrees(_mag_declination_gps);
			return true;

		} else {
			return false;
		}
	}

	// get EKF mode status
	const filter_control_status_u &control_status() const { return _control_status; }
	const decltype(filter_control_status_u::flags) &control_status_flags() const { return _control_status.flags; }

	const filter_control_status_u &control_status_prev() const { return _control_status_prev; }
	const decltype(filter_control_status_u::flags) &control_status_prev_flags() const { return _control_status_prev.flags; }

	// get EKF internal fault status
	const fault_status_u &fault_status() const { return _fault_status; }
	const decltype(fault_status_u::flags) &fault_status_flags() const { return _fault_status.flags; }

	const innovation_fault_status_u &innov_check_fail_status() const { return _innov_check_fail_status; }
	const decltype(innovation_fault_status_u::flags) &innov_check_fail_status_flags() const { return _innov_check_fail_status.flags; }

	const warning_event_status_u &warning_event_status() const { return _warning_events; }
	const decltype(warning_event_status_u::flags) &warning_event_flags() const { return _warning_events.flags; }
	void clear_warning_events() { _warning_events.value = 0; }

	const information_event_status_u &information_event_status() const { return _information_events; }
	const decltype(information_event_status_u::flags) &information_event_flags() const { return _information_events.flags; }
	void clear_information_events() { _information_events.value = 0; }

	// Getter for the average EKF update period in s
	float get_dt_ekf_avg() const { return _dt_ekf_avg; }

	// Getters for samples on the delayed time horizon
	const imuSample &get_imu_sample_delayed() const { return _imu_buffer.get_oldest(); }
	const uint64_t &time_delayed_us() const { return _time_delayed_us; }

	const gpsSample &get_gps_sample_delayed() const { return _gps_sample_delayed; }

	const bool &global_origin_valid() const { return _NED_origin_initialised; }
	const MapProjection &global_origin() const { return _pos_ref; }

	float gps_horizontal_position_drift_rate_m_s() const { return _gps_horizontal_position_drift_rate_m_s; }
	float gps_vertical_position_drift_rate_m_s() const { return _gps_vertical_position_drift_rate_m_s; }
	float gps_filtered_horizontal_velocity_m_s() const { return _gps_filtered_horizontal_velocity_m_s; }

	OutputPredictor &output_predictor() { return _output_predictor; };

protected:

	EstimatorInterface() = default;
	virtual ~EstimatorInterface();

	virtual bool init(uint64_t timestamp) = 0;

	parameters _params{};		// filter parameters

	/*
	 OBS_BUFFER_LENGTH defines how many observations (non-IMU measurements) we can buffer
	 which sets the maximum frequency at which we can process non-IMU measurements. Measurements that
	 arrive too soon after the previous measurement will not be processed.
	 max freq (Hz) = (OBS_BUFFER_LENGTH - 1) / (IMU_BUFFER_LENGTH * FILTER_UPDATE_PERIOD_S)
	 This can be adjusted to match the max sensor data rate plus some margin for jitter.
	*/
	uint8_t _obs_buffer_length{0};

	/*
	IMU_BUFFER_LENGTH defines how many IMU samples we buffer which sets the time delay from current time to the
	EKF fusion time horizon and therefore the maximum sensor time offset relative to the IMU that we can compensate for.
	max sensor time offet (msec) =  IMU_BUFFER_LENGTH * FILTER_UPDATE_PERIOD_MS
	This can be adjusted to a value that is FILTER_UPDATE_PERIOD_MS longer than the maximum observation time delay.
	*/
	uint8_t _imu_buffer_length{0};

	float _dt_ekf_avg{0.010f}; ///< average update rate of the ekf in s

	uint64_t _time_delayed_us{0}; // captures the imu sample on the delayed time horizon
	uint64_t _time_latest_us{0}; // imu sample capturing the newest imu data

	OutputPredictor _output_predictor{};

	// measurement samples capturing measurements on the delayed time horizon
	gpsSample _gps_sample_delayed{};


#if defined(CONFIG_EKF2_AIRSPEED)
	airspeedSample _airspeed_sample_delayed{};
#endif // CONFIG_EKF2_AIRSPEED

#if defined(CONFIG_EKF2_EXTERNAL_VISION)
	extVisionSample _ev_sample_prev{};
#endif // CONFIG_EKF2_EXTERNAL_VISION

#if defined(CONFIG_EKF2_RANGE_FINDER)
	RingBuffer<rangeSample> *_range_buffer{nullptr};
	uint64_t _time_last_range_buffer_push{0};

	sensor::SensorRangeFinder _range_sensor{};
	RangeFinderConsistencyCheck _rng_consistency_check;
#endif // CONFIG_EKF2_RANGE_FINDER

#if defined(CONFIG_EKF2_OPTICAL_FLOW)
	RingBuffer<flowSample> 	*_flow_buffer{nullptr};

	flowSample _flow_sample_delayed{};

	// Sensor limitations
	float _flow_max_rate{1.0f}; ///< maximum angular flow rate that the optical flow sensor can measure (rad/s)
	float _flow_min_distance{0.0f};	///< minimum distance that the optical flow sensor can operate at (m)
	float _flow_max_distance{10.f};	///< maximum distance that the optical flow sensor can operate at (m)
#endif // CONFIG_EKF2_OPTICAL_FLOW

	float _air_density{CONSTANTS_AIR_DENSITY_SEA_LEVEL_15C};		// air density (kg/m**3)

	bool _imu_updated{false};      // true if the ekf should update (completed downsampling process)
	bool _initialised{false};      // true if the ekf interface instance (data buffering) is initialized

	bool _NED_origin_initialised{false};
	float _gps_origin_eph{0.0f}; // horizontal position uncertainty of the GPS origin
	float _gps_origin_epv{0.0f}; // vertical position uncertainty of the GPS origin
	MapProjection _pos_ref{}; // Contains WGS-84 position latitude and longitude of the EKF origin
	MapProjection _gps_pos_prev{}; // Contains WGS-84 position latitude and longitude of the previous GPS message
	float _gps_alt_prev{0.0f};	// height from the previous GPS message (m)
#if defined(CONFIG_EKF2_GNSS_YAW)
	float _gps_yaw_offset{0.0f};	// Yaw offset angle for dual GPS antennas used for yaw estimation (radians).
	// innovation consistency check monitoring ratios
	AlphaFilter<float> _gnss_yaw_signed_test_ratio_lpf{0.1f}; // average signed test ratio used to detect a bias in the state
	uint64_t _time_last_gps_yaw_buffer_push{0};
#endif // CONFIG_EKF2_GNSS_YAW

#if defined(CONFIG_EKF2_DRAG_FUSION)
	RingBuffer<dragSample> *_drag_buffer{nullptr};
	dragSample _drag_down_sampled{};	// down sampled drag specific force data (filter prediction rate -> observation rate)
	Vector2f _drag_test_ratio{};		// drag innovation consistency check ratio
#endif // CONFIG_EKF2_DRAG_FUSION

	innovation_fault_status_u _innov_check_fail_status{};

	bool _horizontal_deadreckon_time_exceeded{true};
	bool _vertical_position_deadreckon_time_exceeded{true};
	bool _vertical_velocity_deadreckon_time_exceeded{true};

	float _gps_horizontal_position_drift_rate_m_s{NAN}; // Horizontal position drift rate (m/s)
	float _gps_vertical_position_drift_rate_m_s{NAN};   // Vertical position drift rate (m/s)
	float _gps_filtered_horizontal_velocity_m_s{NAN};   // Filtered horizontal velocity (m/s)

	uint64_t _time_last_on_ground_us{0};	///< last time we were on the ground (uSec)
	uint64_t _time_last_in_air{0};		///< last time we were in air (uSec)

	// data buffer instances
	static constexpr uint8_t kBufferLengthDefault = 12;
	RingBuffer<imuSample> _imu_buffer{kBufferLengthDefault};

	RingBuffer<gpsSample> *_gps_buffer{nullptr};
	RingBuffer<magSample> *_mag_buffer{nullptr};
	RingBuffer<baroSample> *_baro_buffer{nullptr};

#if defined(CONFIG_EKF2_AIRSPEED)
	RingBuffer<airspeedSample> *_airspeed_buffer{nullptr};
#endif // CONFIG_EKF2_AIRSPEED

#if defined(CONFIG_EKF2_EXTERNAL_VISION)
	RingBuffer<extVisionSample> *_ext_vision_buffer{nullptr};
	uint64_t _time_last_ext_vision_buffer_push{0};
#endif // CONFIG_EKF2_EXTERNAL_VISION
#if defined(CONFIG_EKF2_AUXVEL)
	RingBuffer<auxVelSample> *_auxvel_buffer{nullptr};
#endif // CONFIG_EKF2_AUXVEL
	RingBuffer<systemFlagUpdate> *_system_flag_buffer{nullptr};

	uint64_t _time_last_gps_buffer_push{0};
	uint64_t _time_last_mag_buffer_push{0};
	uint64_t _time_last_baro_buffer_push{0};

	uint64_t _time_last_gnd_effect_on{0};

	fault_status_u _fault_status{};

	// allocate data buffers and initialize interface variables
	bool initialise_interface(uint64_t timestamp);

	float _mag_declination_gps{NAN};         // magnetic declination returned by the geo library using the last valid GPS position (rad)
	float _mag_inclination_gps{NAN};	  // magnetic inclination returned by the geo library using the last valid GPS position (rad)
	float _mag_strength_gps{NAN};	          // magnetic strength returned by the geo library using the last valid GPS position (T)

	// this is the current status of the filter control modes
	filter_control_status_u _control_status{};

	// this is the previous status of the filter control modes - used to detect mode transitions
	filter_control_status_u _control_status_prev{};

	// these are used to record single frame events for external monitoring and should NOT be used for
	// state logic becasue they will be cleared externally after being read.
	warning_event_status_u _warning_events{};
	information_event_status_u _information_events{};

	unsigned _min_obs_interval_us{0}; // minimum time interval between observations that will guarantee data is not lost (usec)

#if defined(CONFIG_EKF2_DRAG_FUSION)
	void setDragData(const imuSample &imu);

	// Used by the multi-rotor specific drag force fusion
	uint8_t _drag_sample_count{0};	// number of drag specific force samples assumulated at the filter prediction rate
	float _drag_sample_time_dt{0.0f};	// time integral across all samples used to form _drag_down_sampled (sec)
#endif // CONFIG_EKF2_DRAG_FUSION

	void printBufferAllocationFailed(const char *buffer_name);

	ImuDownSampler _imu_down_sampler{_params.filter_update_interval_us};

<<<<<<< HEAD
	// Used by the multi-rotor specific drag force fusion
	uint8_t _drag_sample_count{0};	// number of drag specific force samples assumulated at the filter prediction rate
	float _drag_sample_time_dt{0.0f};	// time integral across all samples used to form _drag_down_sampled (sec)
=======
	unsigned _min_obs_interval_us{0}; // minimum time interval between observations that will guarantee data is not lost (usec)
>>>>>>> 599a66c8
};
#endif // !EKF_ESTIMATOR_INTERFACE_H<|MERGE_RESOLUTION|>--- conflicted
+++ resolved
@@ -428,13 +428,5 @@
 	void printBufferAllocationFailed(const char *buffer_name);
 
 	ImuDownSampler _imu_down_sampler{_params.filter_update_interval_us};
-
-<<<<<<< HEAD
-	// Used by the multi-rotor specific drag force fusion
-	uint8_t _drag_sample_count{0};	// number of drag specific force samples assumulated at the filter prediction rate
-	float _drag_sample_time_dt{0.0f};	// time integral across all samples used to form _drag_down_sampled (sec)
-=======
-	unsigned _min_obs_interval_us{0}; // minimum time interval between observations that will guarantee data is not lost (usec)
->>>>>>> 599a66c8
 };
 #endif // !EKF_ESTIMATOR_INTERFACE_H
/****************************************************************************
 *
 *   Copyright (c) 2015 Estimation and Control Library (ECL). All rights reserved.
 *
 * Redistribution and use in source and binary forms, with or without
 * modification, are permitted provided that the following conditions
 * are met:
 *
 * 1. Redistributions of source code must retain the above copyright
 *    notice, this list of conditions and the following disclaimer.
 * 2. Redistributions in binary form must reproduce the above copyright
 *    notice, this list of conditions and the following disclaimer in
 *    the documentation and/or other materials provided with the
 *    distribution.
 * 3. Neither the name ECL nor the names of its contributors may be
 *    used to endorse or promote products derived from this software
 *    without specific prior written permission.
 *
 * THIS SOFTWARE IS PROVIDED BY THE COPYRIGHT HOLDERS AND CONTRIBUTORS
 * "AS IS" AND ANY EXPRESS OR IMPLIED WARRANTIES, INCLUDING, BUT NOT
 * LIMITED TO, THE IMPLIED WARRANTIES OF MERCHANTABILITY AND FITNESS
 * FOR A PARTICULAR PURPOSE ARE DISCLAIMED. IN NO EVENT SHALL THE
 * COPYRIGHT OWNER OR CONTRIBUTORS BE LIABLE FOR ANY DIRECT, INDIRECT,
 * INCIDENTAL, SPECIAL, EXEMPLARY, OR CONSEQUENTIAL DAMAGES (INCLUDING,
 * BUT NOT LIMITED TO, PROCUREMENT OF SUBSTITUTE GOODS OR SERVICES; LOSS
 * OF USE, DATA, OR PROFITS; OR BUSINESS INTERRUPTION) HOWEVER CAUSED
 * AND ON ANY THEORY OF LIABILITY, WHETHER IN CONTRACT, STRICT
 * LIABILITY, OR TORT (INCLUDING NEGLIGENCE OR OTHERWISE) ARISING IN
 * ANY WAY OUT OF THE USE OF THIS SOFTWARE, EVEN IF ADVISED OF THE
 * POSSIBILITY OF SUCH DAMAGE.
 *
 ****************************************************************************/

/**
 * @file common.h
 * Definition of base class for attitude estimators
 *
 * @author Roman Bast <bapstroman@gmail.com>
 * @author Siddharth Bharat Purohit <siddharthbharatpurohit@gmail.com>
 *
 */
#ifndef EKF_COMMON_H
#define EKF_COMMON_H

#include <cstdint>

#include <matrix/math.hpp>
#include <mathlib/math/Utilities.hpp>

namespace estimator
{

using matrix::AxisAnglef;
using matrix::Dcmf;
using matrix::Eulerf;
using matrix::Matrix3f;
using matrix::Quatf;
using matrix::Vector2f;
using matrix::Vector3f;
using matrix::wrap_pi;

using math::Utilities::getEulerYaw;
using math::Utilities::quatToInverseRotMat;
using math::Utilities::shouldUse321RotationSequence;
using math::Utilities::sq;
using math::Utilities::updateYawInRotMat;

// maximum sensor intervals in usec
static constexpr uint64_t BARO_MAX_INTERVAL     = 200e3;  ///< Maximum allowable time interval between pressure altitude measurements (uSec)
static constexpr uint64_t EV_MAX_INTERVAL       = 200e3;  ///< Maximum allowable time interval between external vision system measurements (uSec)
static constexpr uint64_t GNSS_MAX_INTERVAL     = 500e3;  ///< Maximum allowable time interval between GNSS measurements (uSec)
static constexpr uint64_t GNSS_YAW_MAX_INTERVAL = 1500e3; ///< Maximum allowable time interval between GNSS yaw measurements (uSec)
static constexpr uint64_t RNG_MAX_INTERVAL      = 200e3;  ///< Maximum allowable time interval between range finder measurements (uSec)
static constexpr uint64_t MAG_MAX_INTERVAL      = 500e3;  ///< Maximum allowable time interval between magnetic field measurements (uSec)

// bad accelerometer detection and mitigation
static constexpr uint64_t BADACC_PROBATION = 10e6; ///< Period of time that accel data declared bad must continuously pass checks to be declared good again (uSec)
static constexpr float BADACC_BIAS_PNOISE = 4.9f;  ///< The delta velocity process noise is set to this when accel data is declared bad (m/sec**2)

// ground effect compensation
static constexpr uint64_t GNDEFFECT_TIMEOUT = 10e6; ///< Maximum period of time that ground effect protection will be active after it was last turned on (uSec)

enum class PositionFrame : uint8_t {
	LOCAL_FRAME_NED = 0,
	LOCAL_FRAME_FRD = 1,
};

enum class VelocityFrame : uint8_t {
	LOCAL_FRAME_NED = 0,
	LOCAL_FRAME_FRD = 1,
	BODY_FRAME_FRD  = 2
};

enum GeoDeclinationMask : uint8_t {
	// Bit locations for mag_declination_source
	USE_GEO_DECL  = (1<<0), ///< set to true to use the declination from the geo library when the GPS position becomes available, set to false to always use the EKF2_MAG_DECL value
	SAVE_GEO_DECL = (1<<1), ///< set to true to set the EKF2_MAG_DECL parameter to the value returned by the geo library
	FUSE_DECL     = (1<<2)  ///< set to true if the declination is always fused as an observation to constrain drift when 3-axis fusion is performed
};

enum MagFuseType : uint8_t {
	// Integer definitions for mag_fusion_type
	AUTO    = 0,   	///< The selection of either heading or 3D magnetometer fusion will be automatic
	HEADING = 1,   	///< Simple yaw angle fusion will always be used. This is less accurate, but less affected by earth field distortions. It should not be used for pitch angles outside the range from -60 to +60 deg
<<<<<<< HEAD
	NONE    = 5    	///< Do not use magnetometer under any circumstance. Other sources of yaw may be used if selected via the EKF2_AID_MASK parameter.
=======
	MAG_3D  = 2,   	///< Magnetometer 3-axis fusion will always be used. This is more accurate, but more affected by localised earth field distortions
	UNUSED  = 3,    ///< Not implemented
	INDOOR  = 4,   	///< The same as option 0, but magnetometer or yaw fusion will not be used unless earth frame external aiding (GPS or External Vision) is being used. This prevents inconsistent magnetic fields associated with indoor operation degrading state estimates.
	NONE    = 5    	///< Do not use magnetometer under any circumstance..
>>>>>>> 1ef9ee76
};

#if defined(CONFIG_EKF2_RANGE_FINDER)
enum TerrainFusionMask : uint8_t {
	TerrainFuseRangeFinder = (1 << 0),
	TerrainFuseOpticalFlow = (1 << 1)
};
#endif // CONFIG_EKF2_RANGE_FINDER

enum HeightSensor : uint8_t {
	BARO  = 0,
	GNSS  = 1,
	RANGE = 2,
	EV    = 3,
	UNKNOWN  = 4
};

enum class PositionSensor : uint8_t {
	UNKNOWN = 0,
	GNSS    = 1,
	EV      = 2,
};

enum class ImuCtrl : uint8_t {
	GyroBias      = (1<<0),
	AccelBias     = (1<<1),
	GravityVector = (1<<2),
};

enum GnssCtrl : uint8_t {
	HPOS  = (1<<0),
	VPOS  = (1<<1),
	VEL  = (1<<2),
	YAW  = (1<<3)
};

enum RngCtrl : uint8_t {
	DISABLED    = 0,
	CONDITIONAL = 1,
	ENABLED     = 2
};

enum class EvCtrl : uint8_t {
	HPOS = (1<<0),
	VPOS = (1<<1),
	VEL  = (1<<2),
	YAW  = (1<<3)
};

enum class MagCheckMask : uint8_t {
	STRENGTH    = (1 << 0),
	INCLINATION = (1 << 1),
	FORCE_WMM   = (1 << 2)
};

struct gpsMessage {
	uint64_t    time_usec{};
	int32_t     lat{};              ///< Latitude in 1E-7 degrees
	int32_t     lon{};              ///< Longitude in 1E-7 degrees
	int32_t     alt{};              ///< Altitude in 1E-3 meters (millimeters) above MSL
	float       yaw{};              ///< yaw angle. NaN if not set (used for dual antenna GPS), (rad, [-PI, PI])
	float       yaw_offset{};       ///< Heading/Yaw offset for dual antenna GPS - refer to description for GPS_YAW_OFFSET
	float       yaw_accuracy{};	///< yaw measurement accuracy (rad, [0, 2PI])
	uint8_t     fix_type{};         ///< 0-1: no fix, 2: 2D fix, 3: 3D fix, 4: RTCM code differential, 5: Real-Time Kinematic
	float       eph{};              ///< GPS horizontal position accuracy in m
	float       epv{};              ///< GPS vertical position accuracy in m
	float       sacc{};             ///< GPS speed accuracy in m/s
	float       vel_m_s{};          ///< GPS ground speed (m/sec)
	Vector3f    vel_ned{};          ///< GPS ground speed NED
	bool        vel_ned_valid{};    ///< GPS ground speed is valid
	uint8_t     nsats{};            ///< number of satellites used
	float       pdop{};             ///< position dilution of precision
};

struct imuSample {
	uint64_t    time_us{};                ///< timestamp of the measurement (uSec)
	Vector3f    delta_ang{};              ///< delta angle in body frame (integrated gyro measurements) (rad)
	Vector3f    delta_vel{};              ///< delta velocity in body frame (integrated accelerometer measurements) (m/sec)
	float       delta_ang_dt{};           ///< delta angle integration period (sec)
	float       delta_vel_dt{};           ///< delta velocity integration period (sec)
	bool        delta_vel_clipping[3] {}; ///< true (per axis) if this sample contained any accelerometer clipping
};

struct gpsSample {
	uint64_t    time_us{};  ///< timestamp of the measurement (uSec)
	Vector2f    pos{};      ///< NE earth frame gps horizontal position measurement (m)
	float       hgt{};      ///< gps height measurement (m)
	Vector3f    vel{};      ///< NED earth frame gps velocity measurement (m/sec)
	float       yaw{};      ///< yaw angle. NaN if not set (used for dual antenna GPS), (rad, [-PI, PI])
	float       hacc{};     ///< 1-std horizontal position error (m)
	float       vacc{};     ///< 1-std vertical position error (m)
	float       sacc{};     ///< 1-std speed error (m/sec)
	float       yaw_acc{};  ///< 1-std yaw error (rad)
};

struct magSample {
	uint64_t    time_us{};  ///< timestamp of the measurement (uSec)
	Vector3f    mag{};      ///< NED magnetometer body frame measurements (Gauss)
	bool        reset{false}; ///< magnetometer changed (different sensor or calibration change)
};

struct baroSample {
	uint64_t    time_us{};  ///< timestamp of the measurement (uSec)
	float       hgt{};      ///< pressure altitude above sea level (m)
	bool        reset{false};
};

struct rangeSample {
	uint64_t    time_us{};  ///< timestamp of the measurement (uSec)
	float       rng{};      ///< range (distance to ground) measurement (m)
	int8_t      quality{};  ///< Signal quality in percent (0...100%), where 0 = invalid signal, 100 = perfect signal, and -1 = unknown signal quality.
};

struct airspeedSample {
	uint64_t    time_us{};          ///< timestamp of the measurement (uSec)
	float       true_airspeed{};    ///< true airspeed measurement (m/sec)
	float       eas2tas{};          ///< equivalent to true airspeed factor
};

struct flowSample {
	uint64_t    time_us{};     ///< timestamp of the integration period leading edge (uSec)
	Vector2f    flow_xy_rad{}; ///< measured delta angle of the image about the X and Y body axes (rad), RH rotation is positive
	Vector3f    gyro_xyz{};    ///< measured delta angle of the inertial frame about the body axes obtained from rate gyro measurements (rad), RH rotation is positive
	float       dt{};          ///< amount of integration time (sec)
	uint8_t     quality{};     ///< quality indicator between 0 and 255
};

#if defined(CONFIG_EKF2_EXTERNAL_VISION)
struct extVisionSample {
	uint64_t    time_us{};     ///< timestamp of the measurement (uSec)
	Vector3f    pos{};         ///< XYZ position in external vision's local reference frame (m) - Z must be aligned with down axis
	Vector3f    vel{};         ///< FRD velocity in reference frame defined in vel_frame variable (m/sec) - Z must be aligned with down axis
	Quatf       quat{};        ///< quaternion defining rotation from body to earth frame
	Vector3f    position_var{};    ///< XYZ position variances (m**2)
	Vector3f    velocity_var{};    ///< XYZ velocity variances ((m/sec)**2)
	Vector3f    orientation_var{}; ///< orientation variance (rad**2)
	PositionFrame pos_frame = PositionFrame::LOCAL_FRAME_FRD;
	VelocityFrame vel_frame = VelocityFrame::BODY_FRAME_FRD;
	uint8_t     reset_counter{};
	int8_t     quality{};     ///< quality indicator between 0 and 100
};
#endif // CONFIG_EKF2_EXTERNAL_VISION

#if defined(CONFIG_EKF2_DRAG_FUSION)
struct dragSample {
	uint64_t    time_us{};     ///< timestamp of the measurement (uSec)
	Vector2f    accelXY{};     ///< measured specific force along the X and Y body axes (m/sec**2)
};
#endif // CONFIG_EKF2_DRAG_FUSION

#if defined(CONFIG_EKF2_AUXVEL)
struct auxVelSample {
	uint64_t    time_us{};     ///< timestamp of the measurement (uSec)
	Vector2f    vel{};         ///< measured NE velocity relative to the local origin (m/sec)
	Vector2f    velVar{};      ///< estimated error variance of the NE velocity (m/sec)**2
};
#endif // CONFIG_EKF2_AUXVEL

struct systemFlagUpdate {
	uint64_t time_us{};
	bool at_rest{false};
	bool in_air{true};
	bool is_fixed_wing{false};
	bool gnd_effect{false};
};

struct stateSample {
	Quatf    quat_nominal{};        ///< quaternion defining the rotation from body to earth frame
	Vector3f vel{};                 ///< NED velocity in earth frame in m/s
	Vector3f pos{};                 ///< NED position in earth frame in m
	Vector3f delta_ang_bias{};      ///< delta angle bias estimate in rad
	Vector3f delta_vel_bias{};      ///< delta velocity bias estimate in m/s
	Vector3f mag_I{};               ///< NED earth magnetic field in gauss
	Vector3f mag_B{};               ///< magnetometer bias estimate in body frame in gauss
	Vector2f wind_vel{};            ///< horizontal wind velocity in earth frame in m/s
};

struct parameters {

	int32_t filter_update_interval_us{10000}; ///< filter update interval in microseconds

	int32_t imu_ctrl{static_cast<int32_t>(ImuCtrl::GyroBias) | static_cast<int32_t>(ImuCtrl::AccelBias)};

	// measurement source control
	int32_t height_sensor_ref{HeightSensor::BARO};
	int32_t position_sensor_ref{static_cast<int32_t>(PositionSensor::GNSS)};
	int32_t baro_ctrl{1};
	int32_t gnss_ctrl{GnssCtrl::HPOS | GnssCtrl::VEL};

	int32_t sensor_interval_max_ms{10};     ///< maximum time of arrival difference between non IMU sensor updates. Sets the size of the observation buffers. (mSec)

	// measurement time delays
	float mag_delay_ms{0.0f};               ///< magnetometer measurement delay relative to the IMU (mSec)
	float baro_delay_ms{0.0f};              ///< barometer height measurement delay relative to the IMU (mSec)
	float gps_delay_ms{110.0f};             ///< GPS measurement delay relative to the IMU (mSec)

	// input noise
	float gyro_noise{1.5e-2f};              ///< IMU angular rate noise used for covariance prediction (rad/sec)
	float accel_noise{3.5e-1f};             ///< IMU acceleration noise use for covariance prediction (m/sec**2)

	// process noise
	float gyro_bias_p_noise{1.0e-3f};       ///< process noise for IMU rate gyro bias prediction (rad/sec**2)
	float accel_bias_p_noise{1.0e-2f};      ///< process noise for IMU accelerometer bias prediction (m/sec**3)
	float mage_p_noise{1.0e-3f};            ///< process noise for earth magnetic field prediction (Gauss/sec)
	float magb_p_noise{1.0e-4f};            ///< process noise for body magnetic field prediction (Gauss/sec)
	float wind_vel_nsd{1.0e-2f};        ///< process noise spectral density for wind velocity prediction (m/sec**2/sqrt(Hz))
	const float wind_vel_nsd_scaler{0.5f};      ///< scaling of wind process noise with vertical velocity

	// initialization errors
	float switch_on_gyro_bias{0.1f};        ///< 1-sigma gyro bias uncertainty at switch on (rad/sec)
	float switch_on_accel_bias{0.2f};       ///< 1-sigma accelerometer bias uncertainty at switch on (m/sec**2)
	float initial_tilt_err{0.1f};           ///< 1-sigma tilt error after initial alignment using gravity vector (rad)
	const float initial_wind_uncertainty{1.0f};     ///< 1-sigma initial uncertainty in wind velocity (m/sec)

	// position and velocity fusion
	float gps_vel_noise{0.5f};           ///< minimum allowed observation noise for gps velocity fusion (m/sec)
	float gps_pos_noise{0.5f};              ///< minimum allowed observation noise for gps position fusion (m)
	float gps_hgt_bias_nsd{0.13f};          ///< process noise for gnss height bias estimation (m/s/sqrt(Hz))
	float pos_noaid_noise{10.0f};           ///< observation noise for non-aiding position fusion (m)
	float baro_noise{2.0f};                 ///< observation noise for barometric height fusion (m)
	float baro_bias_nsd{0.13f};             ///< process noise for barometric height bias estimation (m/s/sqrt(Hz))
	float baro_innov_gate{5.0f};            ///< barometric and GPS height innovation consistency gate size (STD)
	float gps_pos_innov_gate{5.0f};         ///< GPS horizontal position innovation consistency gate size (STD)
	float gps_vel_innov_gate{5.0f};         ///< GPS velocity innovation consistency gate size (STD)
	float gnd_effect_deadzone{5.0f};        ///< Size of deadzone applied to negative baro innovations when ground effect compensation is active (m)
	float gnd_effect_max_hgt{0.5f};         ///< Height above ground at which baro ground effect becomes insignificant (m)

	// magnetometer fusion
	float mag_heading_noise{3.0e-1f};       ///< measurement noise used for simple heading fusion (rad)
	float mag_noise{5.0e-2f};               ///< measurement noise used for 3-axis magnetoemeter fusion (Gauss)
	float mag_declination_deg{0.0f};        ///< magnetic declination (degrees)
	float heading_innov_gate{2.6f};         ///< heading fusion innovation consistency gate size (STD)
	float mag_innov_gate{3.0f};             ///< magnetometer fusion innovation consistency gate size (STD)
	int32_t mag_declination_source{7};      ///< bitmask used to control the handling of declination data
	int32_t mag_fusion_type{0};             ///< integer used to specify the type of magnetometer fusion used
	float mag_acc_gate{0.5f};               ///< when in auto select mode, heading fusion will be used when manoeuvre accel is lower than this (m/sec**2)
	float mag_yaw_rate_gate{0.20f};         ///< yaw rate threshold used by mode select logic (rad/sec)

#if defined(CONFIG_EKF2_GNSS_YAW)
	// GNSS heading fusion
	float gps_heading_noise{0.1f};          ///< measurement noise standard deviation used for GNSS heading fusion (rad)
#endif // CONFIG_EKF2_GNSS_YAW

#if defined(CONFIG_EKF2_AIRSPEED)
	// airspeed fusion
	float airspeed_delay_ms{100.0f};        ///< airspeed measurement delay relative to the IMU (mSec)
	float tas_innov_gate{5.0f};             ///< True Airspeed innovation consistency gate size (STD)
	float eas_noise{1.4f};                  ///< EAS measurement noise standard deviation used for airspeed fusion (m/s)
	float arsp_thr{2.0f};                   ///< Airspeed fusion threshold. A value of zero will deactivate airspeed fusion
#endif // CONFIG_EKF2_AIRSPEED

#if defined(CONFIG_EKF2_SIDESLIP)
	// synthetic sideslip fusion
	int32_t beta_fusion_enabled{0};
	float beta_innov_gate{5.0f};            ///< synthetic sideslip innovation consistency gate size in standard deviation (STD)
	float beta_noise{0.3f};                 ///< synthetic sideslip noise (rad)
	const float beta_avg_ft_us{150000.0f};  ///< The average time between synthetic sideslip measurements (uSec)
#endif // CONFIG_EKF2_SIDESLIP

#if defined(CONFIG_EKF2_RANGE_FINDER)
	// range finder fusion
	int32_t rng_ctrl{RngCtrl::CONDITIONAL};

	int32_t terrain_fusion_mode{TerrainFusionMask::TerrainFuseRangeFinder |
				    TerrainFusionMask::TerrainFuseOpticalFlow}; ///< aiding source(s) selection bitmask for the terrain estimator

	float range_delay_ms{5.0f};             ///< range finder measurement delay relative to the IMU (mSec)
	float range_noise{0.1f};                ///< observation noise for range finder measurements (m)
	float range_innov_gate{5.0f};           ///< range finder fusion innovation consistency gate size (STD)
	float rng_hgt_bias_nsd{0.13f};          ///< process noise for range height bias estimation (m/s/sqrt(Hz))
	float rng_gnd_clearance{0.1f};          ///< minimum valid value for range when on ground (m)
	float rng_sens_pitch{0.0f};             ///< Pitch offset of the range sensor (rad). Sensor points out along Z axis when offset is zero. Positive rotation is RH about Y axis.
	float range_noise_scaler{0.0f};         ///< scaling from range measurement to noise (m/m)
	const float vehicle_variance_scaler{0.0f};      ///< gain applied to vehicle height variance used in calculation of height above ground observation variance
	float max_hagl_for_range_aid{5.0f};     ///< maximum height above ground for which we allow to use the range finder as height source (if rng_control == 1)
	float max_vel_for_range_aid{1.0f};      ///< maximum ground velocity for which we allow to use the range finder as height source (if rng_control == 1)
	float range_aid_innov_gate{1.0f};       ///< gate size used for innovation consistency checks for range aid fusion
	float range_valid_quality_s{1.0f};      ///< minimum duration during which the reported range finder signal quality needs to be non-zero in order to be declared valid (s)
	float range_cos_max_tilt{0.7071f};      ///< cosine of the maximum tilt angle from the vertical that permits use of range finder and flow data
	float range_kin_consistency_gate{1.0f}; ///< gate size used by the range finder kinematic consistency check

	Vector3f rng_pos_body{};                ///< xyz position of range sensor in body frame (m)

	float terrain_p_noise{5.0f};            ///< process noise for terrain offset (m/sec)
	float terrain_gradient{0.5f};           ///< gradient of terrain used to estimate process noise due to changing position (m/m)
	const float terrain_timeout{10.f};      ///< maximum time for invalid bottom distance measurements before resetting terrain estimate (s)

#endif // CONFIG_EKF2_RANGE_FINDER

#if defined(CONFIG_EKF2_EXTERNAL_VISION)
	// vision position fusion
	int32_t ev_ctrl{0};
	float ev_delay_ms{175.0f};              ///< off-board vision measurement delay relative to the IMU (mSec)

	float ev_vel_noise{0.1f};               ///< minimum allowed observation noise for EV velocity fusion (m/sec)
	float ev_pos_noise{0.1f};               ///< minimum allowed observation noise for EV position fusion (m)
	float ev_att_noise{0.1f};               ///< minimum allowed observation noise for EV attitude fusion (rad/sec)
	int32_t ev_quality_minimum{0};          ///< vision minimum acceptable quality integer
	float ev_vel_innov_gate{3.0f};          ///< vision velocity fusion innovation consistency gate size (STD)
	float ev_pos_innov_gate{5.0f};          ///< vision position fusion innovation consistency gate size (STD)
	float ev_hgt_bias_nsd{0.13f};           ///< process noise for vision height bias estimation (m/s/sqrt(Hz))

	Vector3f ev_pos_body{};                 ///< xyz position of VI-sensor focal point in body frame (m)
#endif // CONFIG_EKF2_EXTERNAL_VISION

	// gravity fusion
	float gravity_noise{1.0f};              ///< accelerometer measurement gaussian noise (m/s**2)

#if defined(CONFIG_EKF2_OPTICAL_FLOW)
	int32_t flow_ctrl{0};
	float flow_delay_ms{5.0f};              ///< optical flow measurement delay relative to the IMU (mSec) - this is to the middle of the optical flow integration interval

	// optical flow fusion
	float flow_noise{0.15f};                ///< observation noise for optical flow LOS rate measurements (rad/sec)
	float flow_noise_qual_min{0.5f};        ///< observation noise for optical flow LOS rate measurements when flow sensor quality is at the minimum useable (rad/sec)
	int32_t flow_qual_min{1};               ///< minimum acceptable quality integer from  the flow sensor
	int32_t flow_qual_min_gnd{0};           ///< minimum acceptable quality integer from  the flow sensor when on ground
	float flow_innov_gate{3.0f};            ///< optical flow fusion innovation consistency gate size (STD)

	Vector3f flow_pos_body{};               ///< xyz position of range sensor focal point in body frame (m)
#endif // CONFIG_EKF2_OPTICAL_FLOW

	// these parameters control the strictness of GPS quality checks used to determine if the GPS is
	// good enough to set a local origin and commence aiding
	int32_t gps_check_mask{21};             ///< bitmask used to control which GPS quality checks are used
	float req_hacc{5.0f};                   ///< maximum acceptable horizontal position error (m)
	float req_vacc{8.0f};                   ///< maximum acceptable vertical position error (m)
	float req_sacc{1.0f};                   ///< maximum acceptable speed error (m/s)
	int32_t req_nsats{6};                   ///< minimum acceptable satellite count
	float req_pdop{2.0f};                   ///< maximum acceptable position dilution of precision
	float req_hdrift{0.3f};                 ///< maximum acceptable horizontal drift speed (m/s)
	float req_vdrift{0.5f};                 ///< maximum acceptable vertical drift speed (m/s)

	// XYZ offset of sensors in body axes (m)
	Vector3f imu_pos_body{};                ///< xyz position of IMU in body frame (m)
	Vector3f gps_pos_body{};                ///< xyz position of the GPS antenna in body frame (m)

	// accel bias learning control
	float acc_bias_lim{0.4f};               ///< maximum accel bias magnitude (m/sec**2)
	float acc_bias_learn_acc_lim{25.0f};    ///< learning is disabled if the magnitude of the IMU acceleration vector is greater than this (m/sec**2)
	float acc_bias_learn_gyr_lim{3.0f};     ///< learning is disabled if the magnitude of the IMU angular rate vector is greater than this (rad/sec)
	float acc_bias_learn_tc{0.5f};          ///< time constant used to control the decaying envelope filters applied to the accel and gyro magnitudes (sec)

	float gyro_bias_lim{0.4f};              ///< maximum gyro bias magnitude (rad/sec)

	const unsigned reset_timeout_max{7'000'000};      ///< maximum time we allow horizontal inertial dead reckoning before attempting to reset the states to the measurement or change _control_status if the data is unavailable (uSec)
	const unsigned no_aid_timeout_max{1'000'000};     ///< maximum lapsed time from last fusion of a measurement that constrains horizontal velocity drift before the EKF will determine that the sensor is no longer contributing to aiding (uSec)
	const unsigned hgt_fusion_timeout_max{5'000'000}; ///< maximum time we allow height fusion to fail before attempting a reset or stopping the fusion aiding (uSec)

	int32_t valid_timeout_max{5'000'000};     ///< amount of time spent inertial dead reckoning before the estimator reports the state estimates as invalid (uSec)

#if defined(CONFIG_EKF2_BARO_COMPENSATION)
	// static barometer pressure position error coefficient along body axes
	float static_pressure_coef_xp{0.0f};    // (-)
	float static_pressure_coef_xn{0.0f};    // (-)
	float static_pressure_coef_yp{0.0f};    // (-)
	float static_pressure_coef_yn{0.0f};    // (-)
	float static_pressure_coef_z{0.0f};     // (-)

	// upper limit on airspeed used for correction  (m/s**2)
	float max_correction_airspeed {20.0f};
#endif // CONFIG_EKF2_BARO_COMPENSATION

#if defined(CONFIG_EKF2_DRAG_FUSION)
	// multi-rotor drag specific force fusion
	int32_t drag_ctrl{0};
	float drag_noise{2.5f};                 ///< observation noise variance for drag specific force measurements (m/sec**2)**2
	float bcoef_x{100.0f};                  ///< bluff body drag ballistic coefficient for the X-axis (kg/m**2)
	float bcoef_y{100.0f};                  ///< bluff body drag ballistic coefficient for the Y-axis (kg/m**2)
	float mcoef{0.1f};                      ///< rotor momentum drag coefficient for the X and Y axes (1/s)
#endif // CONFIG_EKF2_DRAG_FUSION

	// control of accel error detection and mitigation (IMU clipping)
	const float vert_innov_test_lim{3.0f};          ///< Number of standard deviations of vertical vel/pos innovations allowed before triggering a vertical acceleration failure
	const float vert_innov_test_min{1.0f};          ///< Minimum number of standard deviations of vertical vel/pos innovations required to trigger a vertical acceleration failure
	const int bad_acc_reset_delay_us{500000};       ///< Continuous time that the vertical position and velocity innovation test must fail before the states are reset (uSec)

#if defined(CONFIG_EKF2_AUXVEL)
	// auxiliary velocity fusion
	float auxvel_delay_ms{5.0f};            ///< auxiliary velocity measurement delay relative to the IMU (mSec)
	const float auxvel_noise{0.5f};         ///< minimum observation noise, uses reported noise if greater (m/s)
	const float auxvel_gate{5.0f};          ///< velocity fusion innovation consistency gate size (STD)
#endif // CONFIG_EKF2_AUXVEL

	// compute synthetic magnetomter Z value if possible
	int32_t synthesize_mag_z{0};
	int32_t mag_check{0};
	float mag_check_strength_tolerance_gs{0.2f};
	float mag_check_inclination_tolerance_deg{20.f};

	// Parameters used to control when yaw is reset to the EKF-GSF yaw estimator value
	float EKFGSF_tas_default{15.0f};                ///< default airspeed value assumed during fixed wing flight if no airspeed measurement available (m/s)
	const unsigned EKFGSF_reset_delay{1000000};     ///< Number of uSec of bad innovations on main filter in immediate post-takeoff phase before yaw is reset to EKF-GSF value
	const float EKFGSF_yaw_err_max{0.262f};         ///< Composite yaw 1-sigma uncertainty threshold used to check for convergence (rad)
};

union fault_status_u {
	struct {
		bool bad_mag_x         : 1; ///< 0 - true if the fusion of the magnetometer X-axis has encountered a numerical error
		bool bad_mag_y         : 1; ///< 1 - true if the fusion of the magnetometer Y-axis has encountered a numerical error
		bool bad_mag_z         : 1; ///< 2 - true if the fusion of the magnetometer Z-axis has encountered a numerical error
		bool bad_hdg           : 1; ///< 3 - true if the fusion of the heading angle has encountered a numerical error
		bool bad_mag_decl      : 1; ///< 4 - true if the fusion of the magnetic declination has encountered a numerical error
		bool bad_airspeed      : 1; ///< 5 - true if fusion of the airspeed has encountered a numerical error
		bool bad_sideslip      : 1; ///< 6 - true if fusion of the synthetic sideslip constraint has encountered a numerical error
		bool bad_optflow_X     : 1; ///< 7 - true if fusion of the optical flow X axis has encountered a numerical error
		bool bad_optflow_Y     : 1; ///< 8 - true if fusion of the optical flow Y axis has encountered a numerical error
		bool bad_vel_N         : 1; ///< 9 - true if fusion of the North velocity has encountered a numerical error
		bool bad_vel_E         : 1; ///< 10 - true if fusion of the East velocity has encountered a numerical error
		bool bad_vel_D         : 1; ///< 11 - true if fusion of the Down velocity has encountered a numerical error
		bool bad_pos_N         : 1; ///< 12 - true if fusion of the North position has encountered a numerical error
		bool bad_pos_E         : 1; ///< 13 - true if fusion of the East position has encountered a numerical error
		bool bad_pos_D         : 1; ///< 14 - true if fusion of the Down position has encountered a numerical error
		bool bad_acc_bias      : 1; ///< 15 - true if bad delta velocity bias estimates have been detected
		bool bad_acc_vertical  : 1; ///< 16 - true if bad vertical accelerometer data has been detected
		bool bad_acc_clipping  : 1; ///< 17 - true if delta velocity data contains clipping (asymmetric railing)
	} flags;
	uint32_t value;
};

// define structure used to communicate innovation test failures
union innovation_fault_status_u {
	struct {
		bool reject_hor_vel   : 1; ///< 0 - true if horizontal velocity observations have been rejected
		bool reject_ver_vel   : 1; ///< 1 - true if vertical velocity observations have been rejected
		bool reject_hor_pos   : 1; ///< 2 - true if horizontal position observations have been rejected
		bool reject_ver_pos   : 1; ///< 3 - true if true if vertical position observations have been rejected
		bool reject_mag_x     : 1; ///< 4 - true if the X magnetometer observation has been rejected
		bool reject_mag_y     : 1; ///< 5 - true if the Y magnetometer observation has been rejected
		bool reject_mag_z     : 1; ///< 6 - true if the Z magnetometer observation has been rejected
		bool reject_yaw       : 1; ///< 7 - true if the yaw observation has been rejected
		bool reject_airspeed  : 1; ///< 8 - true if the airspeed observation has been rejected
		bool reject_sideslip  : 1; ///< 9 - true if the synthetic sideslip observation has been rejected
		bool reject_hagl      : 1; ///< 10 - true if the height above ground observation has been rejected
		bool reject_optflow_X : 1; ///< 11 - true if the X optical flow observation has been rejected
		bool reject_optflow_Y : 1; ///< 12 - true if the Y optical flow observation has been rejected
	} flags;
	uint16_t value;
};

// publish the status of various GPS quality checks
union gps_check_fail_status_u {
	struct {
		uint16_t fix    : 1; ///< 0 - true if the fix type is insufficient (no 3D solution)
		uint16_t nsats  : 1; ///< 1 - true if number of satellites used is insufficient
		uint16_t pdop   : 1; ///< 2 - true if position dilution of precision is insufficient
		uint16_t hacc   : 1; ///< 3 - true if reported horizontal accuracy is insufficient
		uint16_t vacc   : 1; ///< 4 - true if reported vertical accuracy is insufficient
		uint16_t sacc   : 1; ///< 5 - true if reported speed accuracy is insufficient
		uint16_t hdrift : 1; ///< 6 - true if horizontal drift is excessive (can only be used when stationary on ground)
		uint16_t vdrift : 1; ///< 7 - true if vertical drift is excessive (can only be used when stationary on ground)
		uint16_t hspeed : 1; ///< 8 - true if horizontal speed is excessive (can only be used when stationary on ground)
		uint16_t vspeed : 1; ///< 9 - true if vertical speed error is excessive
	} flags;
	uint16_t value;
};

// bitmask containing filter control status
union filter_control_status_u {
	struct {
		uint64_t tilt_align              : 1; ///< 0 - true if the filter tilt alignment is complete
		uint64_t yaw_align               : 1; ///< 1 - true if the filter yaw alignment is complete
		uint64_t gps                     : 1; ///< 2 - true if GPS measurement fusion is intended
		uint64_t opt_flow                : 1; ///< 3 - true if optical flow measurements fusion is intended
		uint64_t mag_hdg                 : 1; ///< 4 - true if a simple magnetic yaw heading fusion is intended
		uint64_t mag_3D                  : 1; ///< 5 - true if 3-axis magnetometer measurement fusion is intended
		uint64_t mag_dec                 : 1; ///< 6 - true if synthetic magnetic declination measurements fusion is intended
		uint64_t in_air                  : 1; ///< 7 - true when the vehicle is airborne
		uint64_t wind                    : 1; ///< 8 - true when wind velocity is being estimated
		uint64_t baro_hgt                : 1; ///< 9 - true when baro height is being fused as a primary height reference
		uint64_t rng_hgt                 : 1; ///< 10 - true when range finder height is being fused as a primary height reference
		uint64_t gps_hgt                 : 1; ///< 11 - true when GPS height is being fused as a primary height reference
		uint64_t ev_pos                  : 1; ///< 12 - true when local position data fusion from external vision is intended
		uint64_t ev_yaw                  : 1; ///< 13 - true when yaw data from external vision measurements fusion is intended
		uint64_t ev_hgt                  : 1; ///< 14 - true when height data from external vision measurements is being fused
		uint64_t fuse_beta               : 1; ///< 15 - true when synthetic sideslip measurements are being fused
		uint64_t mag_field_disturbed     : 1; ///< 16 - true when the mag field does not match the expected strength
		uint64_t fixed_wing              : 1; ///< 17 - true when the vehicle is operating as a fixed wing vehicle
		uint64_t mag_fault               : 1; ///< 18 - true when the magnetometer has been declared faulty and is no longer being used
		uint64_t fuse_aspd               : 1; ///< 19 - true when airspeed measurements are being fused
		uint64_t gnd_effect              : 1; ///< 20 - true when protection from ground effect induced static pressure rise is active
		uint64_t rng_stuck               : 1; ///< 21 - true when rng data wasn't ready for more than 10s and new rng values haven't changed enough
		uint64_t gps_yaw                 : 1; ///< 22 - true when yaw (not ground course) data fusion from a GPS receiver is intended
		uint64_t mag_aligned_in_flight   : 1; ///< 23 - true when the in-flight mag field alignment has been completed
		uint64_t ev_vel                  : 1; ///< 24 - true when local frame velocity data fusion from external vision measurements is intended
		uint64_t synthetic_mag_z         : 1; ///< 25 - true when we are using a synthesized measurement for the magnetometer Z component
		uint64_t vehicle_at_rest         : 1; ///< 26 - true when the vehicle is at rest
		uint64_t gps_yaw_fault           : 1; ///< 27 - true when the GNSS heading has been declared faulty and is no longer being used
		uint64_t rng_fault               : 1; ///< 28 - true when the range finder has been declared faulty and is no longer being used
		uint64_t inertial_dead_reckoning : 1; ///< 29 - true if we are no longer fusing measurements that constrain horizontal velocity drift
		uint64_t wind_dead_reckoning     : 1; ///< 30 - true if we are navigationg reliant on wind relative measurements
		uint64_t rng_kin_consistent      : 1; ///< 31 - true when the range finder kinematic consistency check is passing
		uint64_t fake_pos                : 1; ///< 32 - true when fake position measurements are being fused
		uint64_t fake_hgt                : 1; ///< 33 - true when fake height measurements are being fused
		uint64_t gravity_vector          : 1; ///< 34 - true when gravity vector measurements are being fused
		uint64_t mag                     : 1; ///< 35 - true if 3-axis magnetometer measurement fusion (mag states only) is intended
		uint64_t ev_yaw_fault            : 1; ///< 36 - true when the EV heading has been declared faulty and is no longer being used

	} flags;
	uint64_t value;
};

// Mavlink bitmask containing state of estimator solution
union ekf_solution_status_u {
	struct {
		uint16_t attitude           : 1; ///< 0 - True if the attitude estimate is good
		uint16_t velocity_horiz     : 1; ///< 1 - True if the horizontal velocity estimate is good
		uint16_t velocity_vert      : 1; ///< 2 - True if the vertical velocity estimate is good
		uint16_t pos_horiz_rel      : 1; ///< 3 - True if the horizontal position (relative) estimate is good
		uint16_t pos_horiz_abs      : 1; ///< 4 - True if the horizontal position (absolute) estimate is good
		uint16_t pos_vert_abs       : 1; ///< 5 - True if the vertical position (absolute) estimate is good
		uint16_t pos_vert_agl       : 1; ///< 6 - True if the vertical position (above ground) estimate is good
		uint16_t const_pos_mode     : 1; ///< 7 - True if the EKF is in a constant position mode and is not using external measurements (eg GPS or optical flow)
		uint16_t pred_pos_horiz_rel : 1; ///< 8 - True if the EKF has sufficient data to enter a mode that will provide a (relative) position estimate
		uint16_t pred_pos_horiz_abs : 1; ///< 9 - True if the EKF has sufficient data to enter a mode that will provide a (absolute) position estimate
		uint16_t gps_glitch         : 1; ///< 10 - True if the EKF has detected a GPS glitch
		uint16_t accel_error        : 1; ///< 11 - True if the EKF has detected bad accelerometer data
	} flags;
	uint16_t value;
};

#if defined(CONFIG_EKF2_RANGE_FINDER)
union terrain_fusion_status_u {
	struct {
		bool range_finder : 1;  ///< 0 - true if we are fusing range finder data
		bool flow         : 1;  ///< 1 - true if we are fusing flow data
	} flags;
	uint8_t value;
};
#endif // CONFIG_EKF2_RANGE_FINDER

// define structure used to communicate information events
union information_event_status_u {
	struct {
		bool gps_checks_passed          : 1; ///< 0 - true when gps quality checks are passing passed
		bool reset_vel_to_gps           : 1; ///< 1 - true when the velocity states are reset to the gps measurement
		bool reset_vel_to_flow          : 1; ///< 2 - true when the velocity states are reset using the optical flow measurement
		bool reset_vel_to_vision        : 1; ///< 3 - true when the velocity states are reset to the vision system measurement
		bool reset_vel_to_zero          : 1; ///< 4  - true when the velocity states are reset to zero
		bool reset_pos_to_last_known    : 1; ///< 5 - true when the position states are reset to the last known position
		bool reset_pos_to_gps           : 1; ///< 6 - true when the position states are reset to the gps measurement
		bool reset_pos_to_vision        : 1; ///< 7 - true when the position states are reset to the vision system measurement
		bool starting_gps_fusion        : 1; ///< 8 - true when the filter starts using gps measurements to correct the state estimates
		bool starting_vision_pos_fusion : 1; ///< 9 - true when the filter starts using vision system position measurements to correct the state estimates
		bool starting_vision_vel_fusion : 1; ///< 10 - true when the filter starts using vision system velocity measurements to correct the state estimates
		bool starting_vision_yaw_fusion : 1; ///< 11 - true when the filter starts using vision system yaw  measurements to correct the state estimates
		bool yaw_aligned_to_imu_gps     : 1; ///< 12 - true when the filter resets the yaw to an estimate derived from IMU and GPS data
		bool reset_hgt_to_baro          : 1; ///< 13 - true when the vertical position state is reset to the baro measurement
		bool reset_hgt_to_gps           : 1; ///< 14 - true when the vertical position state is reset to the gps measurement
		bool reset_hgt_to_rng           : 1; ///< 15 - true when the vertical position state is reset to the rng measurement
		bool reset_hgt_to_ev            : 1; ///< 16 - true when the vertical position state is reset to the ev measurement
	} flags;
	uint32_t value;
};

// define structure used to communicate information events
union warning_event_status_u {
	struct {
		bool gps_quality_poor                   : 1; ///< 0 - true when the gps is failing quality checks
		bool gps_fusion_timout                  : 1; ///< 1 - true when the gps data has not been used to correct the state estimates for a significant time period
		bool gps_data_stopped                   : 1; ///< 2 - true when the gps data has stopped for a significant time period
		bool gps_data_stopped_using_alternate   : 1; ///< 3 - true when the gps data has stopped for a significant time period but the filter is able to use other sources of data to maintain navigation
		bool height_sensor_timeout              : 1; ///< 4 - true when the height sensor has not been used to correct the state estimates for a significant time period
		bool stopping_navigation                : 1; ///< 5 - true when the filter has insufficient data to estimate velocity and position and is falling back to an attitude, height and height rate mode of operation
		bool invalid_accel_bias_cov_reset       : 1; ///< 6 - true when the filter has detected bad acceerometer bias state estimates and has reset the corresponding covariance matrix elements
		bool bad_yaw_using_gps_course           : 1; ///< 7 - true when the filter has detected an invalid yaw estimate and has reset the yaw angle to the GPS ground course
		bool stopping_mag_use                   : 1; ///< 8 - true when the filter has detected bad magnetometer data and is stopping further use of the magnetometer data
		bool vision_data_stopped                : 1; ///< 9 - true when the vision system data has stopped for a significant time period
		bool emergency_yaw_reset_mag_stopped    : 1; ///< 10 - true when the filter has detected bad magnetometer data, has reset the yaw to anothter source of data and has stopped further use of the magnetometer data
		bool emergency_yaw_reset_gps_yaw_stopped: 1; ///< 11 - true when the filter has detected bad GNSS yaw data, has reset the yaw to anothter source of data and has stopped further use of the GNSS yaw data
	} flags;
	uint32_t value;
};

}
#endif // !EKF_COMMON_H<|MERGE_RESOLUTION|>--- conflicted
+++ resolved
@@ -102,14 +102,7 @@
 	// Integer definitions for mag_fusion_type
 	AUTO    = 0,   	///< The selection of either heading or 3D magnetometer fusion will be automatic
 	HEADING = 1,   	///< Simple yaw angle fusion will always be used. This is less accurate, but less affected by earth field distortions. It should not be used for pitch angles outside the range from -60 to +60 deg
-<<<<<<< HEAD
-	NONE    = 5    	///< Do not use magnetometer under any circumstance. Other sources of yaw may be used if selected via the EKF2_AID_MASK parameter.
-=======
-	MAG_3D  = 2,   	///< Magnetometer 3-axis fusion will always be used. This is more accurate, but more affected by localised earth field distortions
-	UNUSED  = 3,    ///< Not implemented
-	INDOOR  = 4,   	///< The same as option 0, but magnetometer or yaw fusion will not be used unless earth frame external aiding (GPS or External Vision) is being used. This prevents inconsistent magnetic fields associated with indoor operation degrading state estimates.
 	NONE    = 5    	///< Do not use magnetometer under any circumstance..
->>>>>>> 1ef9ee76
 };
 
 #if defined(CONFIG_EKF2_RANGE_FINDER)

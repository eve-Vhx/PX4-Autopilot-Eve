--- conflicted
+++ resolved
@@ -259,13 +259,9 @@
 	// State variance assumed for magnetometer bias storage.
 	// This is a reference variance used to calculate the fraction of learned magnetometer bias that will be used to update the stored value.
 	// Larger values cause a larger fraction of the learned biases to be used.
-<<<<<<< HEAD
-	static constexpr float magb_vref = 1.e-6f;
-=======
 	static constexpr float magb_vref = 2.5e-6f;
->>>>>>> 1ef9ee76
 	static constexpr float min_var_allowed = magb_vref * 0.01f;
-	static constexpr float max_var_allowed = magb_vref * 1000.f;
+	static constexpr float max_var_allowed = magb_vref * 500.f;
 
 	if (_armed) {
 		static constexpr uint8_t mag_cal_size = sizeof(_mag_cal) / sizeof(_mag_cal[0]);
